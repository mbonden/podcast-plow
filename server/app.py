--- conflicted
+++ resolved
@@ -2,12 +2,13 @@
 from fastapi.responses import JSONResponse
 from pydantic import BaseModel
 
-<<<<<<< HEAD
+
 from server.db.utils import db_conn
 from server.api.jobs import router as jobs_router
-=======
+
 from core.db import db_connection   # IMPORTANT: import from /app root
->>>>>>> 5a90f9a2
+
+
 
 app = FastAPI(title="podcast-plow API", version="0.1.0")
 app.include_router(jobs_router)
