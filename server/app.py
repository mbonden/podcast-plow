--- conflicted
+++ resolved
@@ -1,12 +1,9 @@
 
 from fastapi import FastAPI, Query
-<<<<<<< HEAD
+
 from fastapi.middleware.cors import CORSMiddleware
 from fastapi.responses import JSONResponse, RedirectResponse
-=======
-from fastapi.responses import HTMLResponse, JSONResponse
-
->>>>>>> f4ddc797
+
 from pydantic import BaseModel
 from starlette.exceptions import HTTPException as StarletteHTTPException
 
@@ -875,16 +872,6 @@
     like_pattern = f"%{q}%"
     with db_conn() as conn:
         cur = conn.cursor()
-<<<<<<< HEAD
-        cur.execute("SELECT id, title FROM episode WHERE title ILIKE %s ORDER BY published_at DESC NULLS LAST LIMIT 20", (f"%{q}%",))
-        episodes = [{"id": r[0], "title": r[1]} for r in cur.fetchall()]
-        cur.execute("SELECT id, raw_text, topic FROM claim WHERE raw_text ILIKE %s ORDER BY id DESC LIMIT 20", (f"%{q}%",))
-        claims = [{"id": r[0], "raw_text": r[1], "topic": r[2]} for r in cur.fetchall()]
-        return {"q": q, "episodes": episodes, "claims": claims}
-@app.get("/", include_in_schema=False)
-def root():
-    return RedirectResponse(url="/docs")
-=======
         cur.execute(
             """
             SELECT id, title, published_at
@@ -965,15 +952,7 @@
 
         return {"q": q, "episodes": episodes, "claims": claims}
 
-
-@app.exception_handler(StarletteHTTPException)
-async def render_not_found(request: Request, exc: StarletteHTTPException):
-    accept = request.headers.get("accept", "").lower()
-    if exc.status_code == 404 and "text/html" in accept:
-        return ui_templates.TemplateResponse(
-            "404.html",
-            {"request": request},
-            status_code=exc.status_code,
-        )
-    return await http_exception_handler(request, exc)
->>>>>>> f4ddc797
+@app.get("/", include_in_schema=False)
+def root():
+    return RedirectResponse(url="/docs")
+
