from __future__ import annotations

import logging
import time
from pathlib import Path
from typing import Any, Iterable, List, Optional

import typer

from db.utils import db_conn
from ingest import feeds as feeds_module
from ingest import summaries as summaries_module
from ingest import transcripts as transcripts_module
from services import claims as claims_service
from services import jobs as jobs_service
from services import grader as grader_service
from services import summarize as summarize_service

logger = logging.getLogger(__name__)

app = typer.Typer(help="Podcast ingestion and summarisation utilities")
<<<<<<< HEAD
jobs_app = typer.Typer(help="Background job processing commands")
enqueue_app = typer.Typer(help="Job queue helpers")
jobs_app.add_typer(enqueue_app, name="enqueue")
app.add_typer(jobs_app, name="jobs")
app.add_typer(enqueue_app, name="enqueue")
=======
jobs_app = typer.Typer(help="Background job helpers")
enqueue_app = typer.Typer(help="Job queue helpers")
jobs_app.add_typer(enqueue_app, name="enqueue")
app.add_typer(jobs_app, name="jobs")
>>>>>>> 1cc9286a

logger = logging.getLogger(__name__)


def _configure_logging(verbose: bool) -> None:
    level = logging.DEBUG if verbose else logging.INFO
    logging.basicConfig(level=level, format="%(levelname)s %(message)s")


def _parse_id_list(raw: str, *, label: str) -> List[int]:
    parts = [value.strip() for value in raw.split(",") if value.strip()]
    if not parts:
        raise typer.BadParameter(f"Provide at least one {label}")

    episode_ids: List[int] = []
    for part in parts:
        try:
            episode_ids.append(int(part))
        except ValueError as exc:  # pragma: no cover - defensive guard
            raise typer.BadParameter(f"Invalid {label} '{part}'") from exc
    return episode_ids


def _parse_episode_ids(raw: str) -> List[int]:
    return _parse_id_list(raw, label="episode id")


def _parse_claim_ids(raw: str) -> List[int]:
    return _parse_id_list(raw, label="claim id")


def _coerce_id_sequence(value: Any, *, field_name: str) -> List[int] | None:
    if value is None:
        return None
    if isinstance(value, str):
        value = [item.strip() for item in value.split(",") if item.strip()]
    if isinstance(value, Iterable) and not isinstance(value, (str, bytes)):
        result: List[int] = []
        for item in value:
            if item in (None, ""):
                continue
            try:
                result.append(int(item))
            except (TypeError, ValueError) as exc:  # pragma: no cover - defensive guard
                raise ValueError(f"{field_name} must only contain integers") from exc
        return result or None
    try:
        return [int(value)]
    except (TypeError, ValueError) as exc:  # pragma: no cover - defensive guard
        raise ValueError(f"{field_name} must be an integer or list of integers") from exc


def _process_job(conn, job: jobs_service.Job) -> None:
    if job.job_type == "summarize":
        episode_id = job.payload.get("episode_id")
        if episode_id is None:
            raise ValueError("summarize job missing episode_id in payload")
        try:
            episode_int = int(episode_id)
        except (TypeError, ValueError) as exc:  # pragma: no cover - defensive guard
            raise ValueError(f"Invalid episode_id value {episode_id!r}") from exc
        refresh_flag = bool(job.payload.get("refresh", False))
        summarize_service.summarize_episode(conn, episode_int, refresh=refresh_flag)
        return

    if job.job_type == "extract_claims":
        episode_id = job.payload.get("episode_id")
        if episode_id is None:
            raise ValueError("extract_claims job missing episode_id in payload")
        try:
            episode_int = int(episode_id)
        except (TypeError, ValueError) as exc:  # pragma: no cover - defensive guard
            raise ValueError(f"Invalid episode_id value {episode_id!r}") from exc
        refresh_flag = bool(job.payload.get("refresh", False))
        claims_service.extract_episode_claims(conn, episode_int, refresh=refresh_flag)
        return

    if job.job_type == "auto_grade":
        claim_ids = _coerce_id_sequence(job.payload.get("claim_ids"), field_name="claim_ids")
        episode_ids = _coerce_id_sequence(job.payload.get("episode_ids"), field_name="episode_ids")
        grader = grader_service.AutoGradeService(conn)
        grader.grade_claims(claim_ids=claim_ids, episode_ids=episode_ids)
        return

    raise ValueError(f"Unsupported job type: {job.job_type}")


@enqueue_app.command("summarize")
def enqueue_summarize(
    episode_ids: str = typer.Option(..., "--episode-ids", help="Comma separated list of episode ids"),
    priority: int = typer.Option(0, "--priority", "-p", help="Higher numbers run before lower priority"),
    refresh: bool = typer.Option(False, "--refresh", help="Regenerate transcript chunks before summarising"),
) -> None:
    ids = _parse_episode_ids(episode_ids)
    with db_conn() as conn:
        for episode_id in ids:
            jobs_service.enqueue_job(
                conn,
                job_type="summarize",
                payload={"episode_id": episode_id, "refresh": refresh},
                priority=priority,
            )
    typer.echo(f"Enqueued {len(ids)} summarisation job(s).")


@enqueue_app.command("extract-claims")
def enqueue_extract_claims(
    episode_ids: str = typer.Option(..., "--episode-ids", help="Comma separated list of episode ids"),
    priority: int = typer.Option(0, "--priority", "-p", help="Higher numbers run before lower priority"),
    refresh: bool = typer.Option(False, "--refresh", help="Rebuild transcript chunks before extracting"),
) -> None:
    ids = _parse_episode_ids(episode_ids)
    with db_conn() as conn:
        for episode_id in ids:
            jobs_service.enqueue_job(
                conn,
                job_type="extract_claims",
                payload={"episode_id": episode_id, "refresh": refresh},
                priority=priority,
            )
    typer.echo(f"Enqueued {len(ids)} claim extraction job(s).")


@enqueue_app.command("auto-grade")
def enqueue_auto_grade(
    claim_ids: Optional[str] = typer.Option(
        None,
        "--claim-ids",
        help="Comma separated list of claim ids to re-grade",
    ),
    episode_ids: Optional[str] = typer.Option(
        None,
        "--episode-ids",
        help="Comma separated list of episode ids whose claims should be graded",
    ),
    priority: int = typer.Option(
        0,
        "--priority",
        "-p",
        help="Higher numbers run before lower priority",
    ),
) -> None:
    claim_list = _parse_claim_ids(claim_ids) if claim_ids is not None else None
    episode_list = _parse_episode_ids(episode_ids) if episode_ids is not None else None
    if not claim_list and not episode_list:
        raise typer.BadParameter("Provide --claim-ids or --episode-ids")

    payload: dict[str, Any] = {}
    if claim_list:
        payload["claim_ids"] = claim_list
    if episode_list:
        payload["episode_ids"] = episode_list

    with db_conn() as conn:
        job = jobs_service.enqueue_job(
            conn,
            job_type="auto_grade",
            payload=payload,
            priority=priority,
        )
    typer.echo(f"Enqueued auto-grade job {job.id} targeting linked claims.")


@jobs_app.command("list")
def list_jobs(
    status: Optional[str] = typer.Option(
        None,
        "--status",
        "-s",
        help="Only show jobs with the provided status (queued, running, failed, done)",
    ),
    limit: Optional[int] = typer.Option(
        None,
        "--limit",
        "-l",
        min=1,
        help="Restrict the number of jobs displayed",
    ),
) -> None:
    normalized_status = status.strip().lower() if status else None
    if normalized_status not in {None, "queued", "running", "failed", "done"}:
        raise typer.BadParameter("Status must be one of queued, running, failed, or done")

    with db_conn() as conn:
        jobs = jobs_service.list_jobs(conn, status=normalized_status, limit=limit)

    if not jobs:
        typer.echo("No jobs match the provided filters.")
        return

    for job in jobs:
        run_at = job.run_at.isoformat() if job.run_at else "?"
        typer.echo(
            f"[{job.id}] {job.job_type} ({job.status}) priority={job.priority} run_at={run_at}"
        )


@app.callback()
def main(verbose: bool = typer.Option(False, "--verbose", "-v", help="Enable debug logging")) -> None:
    _configure_logging(verbose)


@app.command()
def discover(
    feeds: Path = typer.Option(..., exists=True, readable=True, dir_okay=False, help="Text file with one RSS URL per line"),
) -> None:
    """Discover podcasts and episodes from RSS feeds."""

    inserted = feeds_module.discover_from_file(feeds)
    typer.echo(f"Inserted {inserted} new episodes from feeds in {feeds}.")


<<<<<<< HEAD
@jobs_app.command("work")
=======
@jobs_app.command()
>>>>>>> 1cc9286a
def work(
    once: bool = typer.Option(False, "--once", help="Process a single job and then exit"),
    loop: bool = typer.Option(False, "--loop", help="Continuously poll for new jobs"),
    poll_interval: float = typer.Option(5.0, "--poll-interval", help="Seconds to wait between polls when idle"),
    job_type: Optional[List[str]] = typer.Option(
        None,
        "--type",
        "-t",
        help="Only process jobs matching the provided type. Use multiple --type options to allow more than one type.",
    ),
    max_jobs: Optional[int] = typer.Option(
        None,
        "--max",
        min=1,
        help="Maximum number of jobs to process before exiting.",
    ),
) -> None:
    if once and loop:
        raise typer.BadParameter("Choose either --once or --loop, not both")
    if not once and not loop:
        raise typer.BadParameter("Specify either --once or --loop")

    poll_interval = max(poll_interval, 0.1)
    should_loop = loop

    remaining: Optional[int] = max_jobs
    if once:
        remaining = 1 if remaining is None else min(remaining, 1)

    job_types: List[str] = []
    if job_type:
        for entry in job_type:
            cleaned = (entry or "").strip()
            if cleaned:
                job_types.append(cleaned)

    while True:
        if remaining is not None and remaining <= 0:
            break

        job: jobs_service.Job | None = None
        with db_conn() as conn:
            job = jobs_service.dequeue_job(conn, job_types=job_types or None)
            if job is None:
                # Close connection before potentially sleeping
                pass
            else:
                logger.info("Processing job %s (%s)", job.id, job.job_type)
                try:
                    _process_job(conn, job)
                except Exception as exc:
                    logger.exception("Job %s failed", job.id)
                    jobs_service.mark_job_failed(conn, job, str(exc))
                else:
                    jobs_service.mark_job_done(conn, job.id)

        if job is None:
            if should_loop:
                logger.debug("No queued jobs; sleeping for %s seconds", poll_interval)
                time.sleep(poll_interval)
                continue
            typer.echo("No queued jobs available.")
            break

        if remaining is not None:
            remaining -= 1
        if not should_loop:
            break


# Backwards compatibility: allow the legacy ``python manage.py work`` invocation.
app.command("work")(work)


@app.command("fetch-transcripts")
def fetch_transcripts(
    limit: Optional[int] = typer.Option(None, "--limit", "-l", min=1, help="Only process the most recent N episodes"),
) -> None:
    """Fetch and store transcripts using lightweight heuristics."""

    inserted = transcripts_module.fetch_transcripts(limit)
    typer.echo(f"Stored transcripts for {inserted} episodes.")


@app.command()
def summarize(
    limit: Optional[int] = typer.Option(None, "--limit", "-l", min=1, help="Only summarise the most recent N episodes"),
    refresh: bool = typer.Option(False, "--refresh", help="Replace any existing summaries"),
) -> None:
    """Generate heuristic TL;DR and narrative summaries for episodes."""

    updated = summaries_module.summarize(limit, refresh=refresh)
    typer.echo(f"Generated summaries for {updated} episodes.")


@app.command("summarize-episode")
def summarize_episode(
    episode_id: int = typer.Option(..., "--episode-id", "-e", help="Episode id to summarise"),
    refresh: bool = typer.Option(False, "--refresh", help="Regenerate transcript chunks before summarising"),
) -> None:
    try:
        with db_conn() as conn:
            result = summarize_service.summarize_episode(conn, episode_id, refresh=refresh)
    except ValueError as exc:
        typer.echo(f"Error: {exc}", err=True)
        raise typer.Exit(code=1)
    typer.echo(
        f"Generated summary for episode {episode_id} ({len(result.key_points)} bullet points)."
    )


if __name__ == "__main__":
    app()<|MERGE_RESOLUTION|>--- conflicted
+++ resolved
@@ -19,18 +19,11 @@
 logger = logging.getLogger(__name__)
 
 app = typer.Typer(help="Podcast ingestion and summarisation utilities")
-<<<<<<< HEAD
 jobs_app = typer.Typer(help="Background job processing commands")
 enqueue_app = typer.Typer(help="Job queue helpers")
 jobs_app.add_typer(enqueue_app, name="enqueue")
 app.add_typer(jobs_app, name="jobs")
 app.add_typer(enqueue_app, name="enqueue")
-=======
-jobs_app = typer.Typer(help="Background job helpers")
-enqueue_app = typer.Typer(help="Job queue helpers")
-jobs_app.add_typer(enqueue_app, name="enqueue")
-app.add_typer(jobs_app, name="jobs")
->>>>>>> 1cc9286a
 
 logger = logging.getLogger(__name__)
 
@@ -243,11 +236,8 @@
     typer.echo(f"Inserted {inserted} new episodes from feeds in {feeds}.")
 
 
-<<<<<<< HEAD
 @jobs_app.command("work")
-=======
-@jobs_app.command()
->>>>>>> 1cc9286a
+
 def work(
     once: bool = typer.Option(False, "--once", help="Process a single job and then exit"),
     loop: bool = typer.Option(False, "--loop", help="Continuously poll for new jobs"),
