--- conflicted
+++ resolved
@@ -172,19 +172,14 @@
     assert second.status_code == 201
     second_body = second.json()
 
-<<<<<<< HEAD
+
     assert second_body["accepted"] == []
     assert len(second_body["reused"]) == 1
     assert second_body["reused"][0]["id"] == first_id
     assert second_body["reused"][0]["status"] == "running"
     assert second_body["rejected"] == []
     assert len(fake_db.tables["job"]) == 1
-=======
-    assert second_body["count"] == 1
-    assert second_body["jobs"][0]["id"] == first_id
-    assert second_body["jobs"][0]["status"] == "running"
-    assert len(fake_db.tables["job_queue"]) == 1
->>>>>>> 4fdbf70e
+
 
 
 def test_enqueue_with_string_false_does_not_dedupe(
@@ -221,17 +216,13 @@
     assert second.status_code == 201
     payload = second.json()
 
-<<<<<<< HEAD
+
     assert len(payload["accepted"]) == 1
     assert payload["accepted"][0]["id"] != first_id
     assert payload["reused"] == []
     assert payload["rejected"] == []
     assert len(fake_db.tables["job"]) == 2
-=======
-    assert payload["count"] == 1
-    assert payload["jobs"][0]["id"] != first_id
-    assert len(fake_db.tables["job_queue"]) == 2
->>>>>>> 4fdbf70e
+
 
 
 def test_get_job_returns_latest_status(client: TestClient) -> None:
