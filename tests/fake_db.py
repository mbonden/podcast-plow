from __future__ import annotations

"""Helpers to simulate a minimal Postgres-like database for tests.

The production application uses psycopg to talk to Postgres.  Tests in this
repository run without an actual database server, so we provide a very small
in-memory substitute that understands the handful of SQL statements used in
the API handlers and seed data.
"""

import datetime as dt
from dataclasses import dataclass
import json
import re
from typing import Any, Dict, List, Sequence, Tuple


NOW_SENTINEL = object()


def _as_datetime(value: Any) -> dt.datetime:
    if isinstance(value, dt.datetime):
        if value.tzinfo is None:
            return value.replace(tzinfo=dt.timezone.utc)
        return value
    if isinstance(value, (int, float)):
        return dt.datetime.fromtimestamp(float(value), tz=dt.timezone.utc)
    return dt.datetime.now(tz=dt.timezone.utc)


def _normalize_sql(sql: str) -> str:
    return " ".join(sql.strip().lower().split())


def _ilike_match(value: str, pattern: str) -> bool:
    if value is None or pattern is None:
        return False

    regex_parts: List[str] = []
    for ch in pattern:
        if ch == "%":
            regex_parts.append(".*")
        elif ch == "_":
            regex_parts.append(".")
        else:
            regex_parts.append(re.escape(ch))

    regex = "".join(regex_parts)
    return re.fullmatch(regex, value, re.IGNORECASE) is not None


def _split_value_tuples(values_part: str) -> List[str]:
    tuples: List[str] = []
    depth = 0
    start = None
    in_string = False
    escaped = False

    for idx, ch in enumerate(values_part):
        if ch == "'" and not escaped:
            in_string = not in_string
        if ch == "\\" and not escaped:
            escaped = True
        else:
            escaped = False

        if in_string:
            continue

        if ch == "(":
            if depth == 0:
                start = idx
            depth += 1
        elif ch == ")":
            depth -= 1
            if depth == 0 and start is not None:
                tuples.append(values_part[start : idx + 1])
        elif ch == ";" and depth == 0:
            break

    return tuples


def _parse_value(token: str) -> Any:
    token = token.strip()
    if not token:
        return None
    lowered = token.lower()
    if lowered == "null":
        return None
    if lowered == "now()":
        return NOW_SENTINEL
    if token.startswith("'") and token.endswith("'"):
        return token[1:-1].replace("''", "'")
    try:
        return int(token)
    except ValueError:
        return token


def _parse_tuple(tuple_str: str) -> List[Any]:
    assert tuple_str.startswith("(") and tuple_str.endswith(")")
    values: List[str] = []
    current: List[str] = []
    in_string = False
    escaped = False

    for ch in tuple_str[1:-1]:
        if ch == "'" and not escaped:
            in_string = not in_string
            current.append(ch)
        elif ch == "," and not in_string:
            values.append("".join(current).strip())
            current = []
        else:
            current.append(ch)

        if ch == "\\" and not escaped:
            escaped = True
        else:
            escaped = False

    if current:
        values.append("".join(current).strip())

    return [_parse_value(token) for token in values]


def parse_insert(sql: str) -> Tuple[str, List[Dict[str, Any]]]:
    statement = sql.strip().rstrip(";")
    upper = statement.upper()
    if not upper.startswith("INSERT INTO"):
        raise ValueError(f"Unsupported SQL: {sql}")

    before_values, values_part = statement.split("VALUES", 1)
    table_section = before_values[len("INSERT INTO") :].strip()
    table_name, column_part = table_section.split("(", 1)
    table = table_name.strip()
    columns = [col.strip() for col in column_part.rstrip(") ").split(",")]

    rows: List[Dict[str, Any]] = []
    for tuple_str in _split_value_tuples(values_part):
        parsed_values = _parse_tuple(tuple_str)
        row = {col: val for col, val in zip(columns, parsed_values)}
        rows.append(row)

    return table, rows


@dataclass
class FakeCursor:
    db: "FakeDatabase"
    _rows: List[Tuple[Any, ...]] | None = None
    _index: int = 0

    def execute(self, sql: str, params: Sequence[Any] | None = None) -> None:
        self._rows = self.db.execute(sql, params or ())
        self._index = 0

    def fetchone(self) -> Tuple[Any, ...] | None:
        if not self._rows:
            return None
        if self._index >= len(self._rows):
            return None
        row = self._rows[self._index]
        self._index += 1
        return row

    def fetchall(self) -> List[Tuple[Any, ...]]:
        if not self._rows:
            return []
        if self._index == 0:
            self._index = len(self._rows)
            return list(self._rows)
        remaining = self._rows[self._index :]
        self._index = len(self._rows)
        return list(remaining)

    def __enter__(self) -> "FakeCursor":
        return self

    def __exit__(self, exc_type, exc, tb) -> bool:
        return False


class FakeConnection:
    def __init__(self, db: "FakeDatabase") -> None:
        self._db = db

    def cursor(self) -> FakeCursor:
        return FakeCursor(self._db)

    def close(self) -> None:  # pragma: no cover - compatibility shim
        return None

    def __enter__(self) -> "FakeConnection":
        return self

    def __exit__(self, exc_type, exc, tb) -> bool:
        return False


class FakeDatabase:
    def __init__(self) -> None:
        self.tables: Dict[str, List[Dict[str, Any]]] = {
            "podcast": [],
            "episode": [],
            "episode_summary": [],
            "claim": [],
            "evidence_source": [],
            "claim_evidence": [],
            "claim_grade": [],
            "transcript": [],
            "transcript_chunk": [],
            "job_queue": [],
        }
        self._auto_ids: Dict[str, int] = {
            "podcast": 1,
            "episode": 1,
            "episode_summary": 1,
            "claim": 1,
            "evidence_source": 1,
            "claim_grade": 1,
            "transcript": 1,
            "transcript_chunk": 1,
            "job_queue": 1,
        }
        self._insert_order = 0
        self._clock = 0

    def cursor(self) -> FakeCursor:
        return FakeCursor(self)

    def execute(self, sql: str, params: Sequence[Any]) -> List[Tuple[Any, ...]]:
        stripped = sql.strip()
        normalized = _normalize_sql(stripped)

        if normalized.startswith("insert into"):
            returning_columns: List[str] | None = None
            match = re.search(r"\breturning\b", stripped, re.IGNORECASE)
            statement = stripped
            if match:
                returning_part = stripped[match.end() :].strip().rstrip(";")
                statement = stripped[: match.start()].strip()
                returning_columns = [col.strip() for col in returning_part.split(",") if col.strip()]
            inserted = self._handle_insert(statement, params)
            if returning_columns:
                rows: List[Tuple[Any, ...]] = []
                for row in inserted:
                    rows.append(tuple(row.get(column) for column in returning_columns))
                return rows
            return []

        if "from episode where id = %s" in normalized:
            episode_id = params[0]
            episode = self._find_one("episode", episode_id)
            return [(episode["id"], episode["title"]) ] if episode else []

        if "from episode_summary" in normalized and "limit 1" in normalized:
            episode_id = params[0]
            summaries = [r for r in self.tables["episode_summary"] if r["episode_id"] == episode_id]
            summaries.sort(key=lambda r: r.get("created_at", 0), reverse=True)
            if summaries:
                top = summaries[0]
                return [(top.get("tl_dr"), top.get("narrative"))]
            return []

        if normalized.startswith("delete from episode_summary where episode_id = %s and created_by in (%s, %s)"):
            episode_id, creator_a, creator_b = params
            allowed = {creator_a, creator_b}
            self.tables["episode_summary"] = [
                row
                for row in self.tables["episode_summary"]
                if not (
                    row.get("episode_id") == episode_id
                    and row.get("created_by") in allowed
                )
            ]
            return []

        if normalized.startswith("with latest_grade as") and "where c.episode_id = %s" in normalized:
            return self._select_episode_claims(params[0])

        if normalized.startswith("with latest_grade as") and "where c.topic = %s" in normalized:
            return self._select_topic_claims(params[0])

        if normalized.startswith("with latest_grade as") and "where c.id = %s" in normalized:
            return self._select_claim_detail(params[0])

        if normalized == "select id, episode_id from claim order by id":
            rows = sorted(self.tables["claim"], key=lambda r: r.get("id", 0))
            return [
                (row.get("id"), row.get("episode_id"))
                for row in rows
            ]

        if normalized.startswith(
            "select id, normalized_text from claim where episode_id = %s order by id"
        ):
            episode_id = params[0]
            rows = [
                (row.get("id"), row.get("normalized_text"))
                for row in sorted(
                    self.tables["claim"],
                    key=lambda r: r.get("id", 0),
                )
                if row.get("episode_id") == episode_id
            ]
            return rows

        if normalized.startswith("select es.id, es.title") and "from claim_evidence" in normalized:
            return self._select_claim_evidence(params[0])

        if normalized.startswith("delete from claim where id = %s"):
            claim_id = params[0]
            self.tables["claim"] = [
                row for row in self.tables["claim"] if row.get("id") != claim_id
            ]
            return []

        if normalized.startswith("update claim set raw_text = %s"):
            (
                raw_text,
                normalized_text,
                topic,
                domain,
                risk_level,
                start_ms,
                end_ms,
                claim_id,
            ) = params
            row = self._find_one("claim", claim_id)
            if not row:
                return []
            row.update(
                {
                    "raw_text": raw_text,
                    "normalized_text": normalized_text,
                    "topic": topic,
                    "domain": domain,
                    "risk_level": risk_level,
                    "start_ms": start_ms,
                    "end_ms": end_ms,
                }
            )
            row["updated_at"] = self._tick()
            return []

        if normalized.startswith("select id, title from episode where title ilike %s"):
            pattern = params[0]
            matches = [
                episode
                for episode in self.tables["episode"]
                if _ilike_match(episode.get("title", ""), pattern)
            ]

            matches.sort(
                key=lambda episode: (
                    0 if episode.get("published_at") is not None else 1,
                    -(episode.get("published_at") or 0),
                    -episode.get("id", 0),
                )
            )

            limited = matches[:20]
            return [(episode.get("id"), episode.get("title")) for episode in limited]

        if normalized.startswith("select id, raw_text, topic from claim where raw_text ilike %s"):
            pattern = params[0]
            matches = [
                claim
                for claim in self.tables["claim"]
                if _ilike_match(claim.get("raw_text", ""), pattern)
            ]

            matches.sort(key=lambda claim: -claim.get("id", 0))
            limited = matches[:20]
            return [
                (
                    claim.get("id"),
                    claim.get("raw_text"),
                    claim.get("topic"),
                )
                for claim in limited
            ]

        if normalized.startswith(
            "select id, episode_id, text, word_count from transcript where episode_id = %s"
        ):
            episode_id = params[0]
            transcripts = [
                row
                for row in self.tables["transcript"]
                if row.get("episode_id") == episode_id and row.get("text") not in (None, "")
            ]
            transcripts.sort(
                key=lambda row: (
                    row.get("word_count") is None,
                    -(row.get("word_count") or 0),
                    -row.get("id", 0),
                )
            )
            if transcripts:
                top = transcripts[0]
                return [
                    (
                        top.get("id"),
                        top.get("episode_id"),
                        top.get("text"),
                        top.get("word_count"),
                    )
                ]
            return []

        if normalized.startswith(
            "select count(*) from transcript_chunk where transcript_id = %s"
        ):
            transcript_id = params[0]
            count = sum(
                1
                for row in self.tables["transcript_chunk"]
                if row.get("transcript_id") == transcript_id
            )
            return [(count,)]

        if normalized.startswith("delete from transcript_chunk where transcript_id = %s"):
            transcript_id = params[0]
            self.tables["transcript_chunk"] = [
                row
                for row in self.tables["transcript_chunk"]
                if row.get("transcript_id") != transcript_id
            ]
            return []

        if normalized.startswith("update transcript_chunk set key_points = %s where id = %s"):
            key_points, chunk_id = params
            row = self._find_one("transcript_chunk", chunk_id)
            if not row:
                return []
            row["key_points"] = key_points
            return []

        if normalized.startswith(
            "select id, transcript_id, chunk_index, token_start, token_end, token_count, text, key_points from transcript_chunk where transcript_id = %s"
        ):
            transcript_id = params[0]
            rows = [
                row
                for row in self.tables["transcript_chunk"]
                if row.get("transcript_id") == transcript_id
            ]
            rows.sort(key=lambda row: row.get("chunk_index", 0))
            return [
                (
                    row.get("id"),
                    row.get("transcript_id"),
                    row.get("chunk_index"),
                    row.get("token_start"),
                    row.get("token_end"),
                    row.get("token_count"),
                    row.get("text"),
                    row.get("key_points"),
                )
                for row in rows
            ]

        if normalized.startswith("select id from evidence_source where pubmed_id = %s"):
            pubmed_id = params[0]
            for row in self.tables["evidence_source"]:
                if row.get("pubmed_id") == pubmed_id:
                    return [(row.get("id"),)]
            return []

        if normalized.startswith("select id from evidence_source where doi = %s"):
            doi = params[0]
            for row in self.tables["evidence_source"]:
                if row.get("doi") == doi:
                    return [(row.get("id"),)]
            return []

        if normalized.startswith(
            "select stance, notes from claim_evidence where claim_id = %s and evidence_id = %s"
        ):
            claim_id, evidence_id = params
            for row in self.tables["claim_evidence"]:
                if row.get("claim_id") == claim_id and row.get("evidence_id") == evidence_id:
                    return [(row.get("stance"), row.get("notes"))]
            return []

        if normalized.startswith(
            "select count(*) from claim_evidence where claim_id = %s and stance is not null"
        ):
            claim_id = params[0]
            count = sum(
                1
                for row in self.tables["claim_evidence"]
                if row.get("claim_id") == claim_id and row.get("stance") is not None
            )
            return [(count,)]

        if normalized.startswith(
            "update claim_evidence set stance = %s, notes = %s where claim_id = %s and evidence_id = %s"
        ):
            stance, notes, claim_id, evidence_id = params
            for row in self.tables["claim_evidence"]:
                if row.get("claim_id") == claim_id and row.get("evidence_id") == evidence_id:
                    row["stance"] = stance
                    row["notes"] = notes
                    break
            return []

        if normalized.startswith("update evidence_source set"):
            evidence_id = params[-1]
            row = self._find_one("evidence_source", evidence_id)
            if not row:
                return []
            row["title"] = params[0]
            row["year"] = params[1]
            if "pubmed_id = coalesce" in normalized:
                pubmed_id = params[2]
                if pubmed_id not in (None, ""):
                    row["pubmed_id"] = pubmed_id
            else:
                doi = params[2]
                if doi not in (None, ""):
                    row["doi"] = doi
            row["url"] = params[3]
            row["type"] = params[4]
            row["journal"] = params[5]
            return []

<<<<<<< HEAD
        if normalized.startswith(

            "select id, job_type, status, payload, result, error, created_at, updated_at, priority from job where id = %s"

        ):
            job_id = params[0]
            row = self._find_one("job", job_id)
            if not row:
                return []
            return [
                (
                    row.get("id"),
                    row.get("job_type"),
                    row.get("status"),
                    row.get("payload"),
                    row.get("result"),
                    row.get("error"),
                    row.get("created_at"),
                    row.get("updated_at"),
                    row.get("priority"),
                )
            ]

        if normalized.startswith(
            "select id, job_type, status, payload, result, error, created_at, updated_at, priority from job where job_type = %s and payload = %s"
        ):
            job_type, payload = params
            rows = [
                row
                for row in self.tables["job"]
                if row.get("job_type") == job_type and row.get("payload") == payload
            ]
            rows.sort(key=lambda row: row.get("id", 0), reverse=True)
            if not rows:
                return []
            top = rows[0]
            return [
                (
                    top.get("id"),
                    top.get("job_type"),
                    top.get("status"),
                    top.get("payload"),
                    top.get("result"),
                    top.get("error"),
                    top.get("created_at"),
                    top.get("updated_at"),
                    top.get("priority"),
                )
            ]

        if normalized.startswith(
            "select id, job_type, status, payload, result, error, created_at, updated_at, priority from job"
        ):
            rows = list(self.tables["job"])
            param_index = 0
            if "where status = %s" in normalized:
                status = params[param_index]
                param_index += 1
                rows = [row for row in rows if row.get("status") == status]
            if "where job_type = %s" in normalized:
                job_type = params[param_index]
                param_index += 1
                rows = [row for row in rows if row.get("job_type") == job_type]
            elif "and job_type = %s" in normalized:
                job_type = params[param_index]
                param_index += 1
                rows = [row for row in rows if row.get("job_type") == job_type]
            if "where fingerprint = %s" in normalized:
                fingerprint = params[param_index]
                param_index += 1
                rows = [
                    row for row in rows if row.get("fingerprint") == fingerprint
                ]
            if "and fingerprint = %s" in normalized:
                fingerprint = params[param_index]
                param_index += 1
                rows = [
                    row for row in rows if row.get("fingerprint") == fingerprint
                ]

            if "order by priority desc" in normalized:
                rows.sort(
                    key=lambda row: (
                        row.get("priority") in (None, ""),
                        -int(row.get("priority") or 0),
                        -row.get("id", 0),
                    )
                )
            else:
                rows.sort(
                    key=lambda row: row.get("id", 0),
                    reverse="order by id desc" in normalized,
                )

            limit: int | None = None
            if "limit %s" in normalized:
                limit = int(params[param_index])
                param_index += 1
            offset = 0
            if "offset %s" in normalized:
                offset = int(params[param_index])
                param_index += 1

            if offset:
                rows = rows[offset:]
            if limit is not None:
                rows = rows[:limit]

            return [
                (
                    row.get("id"),
                    row.get("job_type"),
                    row.get("status"),
                    row.get("payload"),
                    row.get("result"),
                    row.get("error"),
                    row.get("created_at"),
                    row.get("updated_at"),
                    row.get("priority"),
                )
                for row in rows
            ]

        if normalized.startswith(
            "select id, job_type, payload, status, priority, run_at, attempts, max_attempts, last_error from job_queue"
        ):
=======
        if "from job_queue" in normalized and normalized.startswith("select id, job_type"):
            normalized_query = normalized.replace("payload::jsonb", "payload").replace("%s::jsonb", "%s")
>>>>>>> 4fdbf70e
            rows = list(self.tables["job_queue"])
            param_index = 0

            if "where status = %s and run_at <= now()" in normalized_query:
                status = params[param_index]
                param_index += 1
                rows = [row for row in rows if row.get("status") == status]
                rows.sort(
                    key=lambda row: (
                        -int(row.get("priority", 0) or 0),
                        row.get("run_at") or 0,
                        row.get("id", 0),
                    )
                )
                if not rows:
                    return []
                top = rows[0]
                return [
                    (
                        top.get("id"),
                        top.get("job_type"),
                        top.get("payload"),
                        top.get("status"),
                        top.get("priority"),
                        top.get("run_at"),
                        top.get("attempts"),
                        top.get("max_attempts"),
                        top.get("last_error"),
                        top.get("result"),
                        top.get("created_at"),
                        top.get("updated_at"),
                        top.get("started_at"),
                        top.get("finished_at"),
                    )
                ]

            if "where id = %s" in normalized_query:
                job_id = params[param_index]
                row = self._find_one("job_queue", job_id)
                if not row:
                    return []
                return [
                    (
                        row.get("id"),
                        row.get("job_type"),
                        row.get("payload"),
                        row.get("status"),
                        row.get("priority"),
                        row.get("run_at"),
                        row.get("attempts"),
                        row.get("max_attempts"),
                        row.get("last_error"),
                        row.get("result"),
                        row.get("created_at"),
                        row.get("updated_at"),
                        row.get("started_at"),
                        row.get("finished_at"),
                    )
                ]

            if "where status = %s" in normalized_query:
                status = params[param_index]
                param_index += 1
                rows = [row for row in rows if row.get("status") == status]

            if "job_type = %s" in normalized_query:
                job_type = params[param_index]
                param_index += 1
                rows = [row for row in rows if row.get("job_type") == job_type]

            if "payload = %s" in normalized_query:
                payload_value = params[param_index]
                param_index += 1
                if isinstance(payload_value, str):
                    try:
                        payload_filter = json.loads(payload_value)
                    except json.JSONDecodeError:
                        payload_filter = {}
                else:
                    payload_filter = payload_value
                rows = [row for row in rows if row.get("payload") == payload_filter]

            if "order by priority desc, run_at, id" in normalized_query:
                rows.sort(
                    key=lambda row: (
                        -int(row.get("priority", 0) or 0),
                        row.get("run_at") or 0,
                        row.get("id", 0),
                    )
                )
            elif "order by priority desc, id desc" in normalized_query:
                rows.sort(
                    key=lambda row: (
                        -int(row.get("priority", 0) or 0),
                        -row.get("id", 0),
                    )
                )
            elif "order by id desc" in normalized_query:
                rows.sort(key=lambda row: row.get("id", 0), reverse=True)

            limit_value: int | None = None
            if "limit %s" in normalized_query:
                limit_value = int(params[param_index])
                param_index += 1

            offset_value: int | None = None
            if "offset %s" in normalized_query:
                offset_value = int(params[param_index])
                param_index += 1

            if offset_value:
                rows = rows[offset_value:]
            if limit_value is not None:
                rows = rows[:limit_value]

            return [
                (
                    row.get("id"),
                    row.get("job_type"),
                    row.get("payload"),
                    row.get("status"),
                    row.get("priority"),
                    row.get("run_at"),
                    row.get("attempts"),
                    row.get("max_attempts"),
                    row.get("last_error"),
                    row.get("result"),
                    row.get("created_at"),
                    row.get("updated_at"),
                    row.get("started_at"),
                    row.get("finished_at"),
                )
                for row in rows
            ]

        if normalized.startswith(
            "update job_queue set status = %s, attempts = attempts + 1, started_at = now(), updated_at = now() where id = %s"
        ):
            status, job_id = params
            row = self._find_one("job_queue", job_id)
            if not row:
                return []
            row["status"] = status
            row["attempts"] = int(row.get("attempts", 0) or 0) + 1

            row["started_at"] = self._tick()
            row["updated_at"] = self._tick()
            return []

        if normalized.startswith(
            "update job_queue set status = %s, finished_at = now(), last_error = null, updated_at = now() where id = %s"
        ):
            status, job_id = params
            row = self._find_one("job_queue", job_id)
            if not row:
                return []
            row["status"] = status
            row["finished_at"] = self._tick()
            row["last_error"] = None
            row["updated_at"] = self._tick()
            return []

        if normalized.startswith(
            "update job_queue set status = %s, finished_at = now(), last_error = %s, updated_at = now() where id = %s"
        ):
            status, error, job_id = params
            row = self._find_one("job_queue", job_id)
            if not row:
                return []
            row["status"] = status
            row["finished_at"] = self._tick()
            row["last_error"] = error
            row["updated_at"] = self._tick()
            return []

        if normalized.startswith(
            "update job_queue set status = %s, run_at = %s, last_error = %s, started_at = null, finished_at = null, updated_at = now() where id = %s"
        ):
            status, run_at, error, job_id = params
            row = self._find_one("job_queue", job_id)
            if not row:
                return []
            row["status"] = status
            row["run_at"] = run_at
            row["last_error"] = error
            row["started_at"] = None
            row["finished_at"] = None
            row["updated_at"] = self._tick()
            return []

        raise ValueError(f"Unsupported SQL for fake db: {sql}")

    # helpers -----------------------------------------------------------------

    def _handle_insert(self, sql: str, params: Sequence[Any]) -> List[Dict[str, Any]]:
        table, rows = parse_insert(sql)
        param_iter = iter(params)
        inserted: List[Dict[str, Any]] = []
        for row in rows:
            materialized: Dict[str, Any] = {}
            for key, value in row.items():
                if value == "%s":
                    try:
                        materialized[key] = next(param_iter)
                    except StopIteration:
                        materialized[key] = value
                else:
                    materialized[key] = value
            inserted.append(self._insert_row(table, materialized))
        return inserted

    def _insert_row(self, table: str, row: Dict[str, Any]) -> Dict[str, Any]:
        processed: Dict[str, Any] = {}
        for key, value in row.items():
            if value is NOW_SENTINEL:
                processed[key] = self._tick()
            else:
                processed[key] = value

        if table in self._auto_ids:
            if "id" not in processed or processed["id"] is None:
                processed["id"] = self._auto_ids[table]
                self._auto_ids[table] += 1
            else:
                self._auto_ids[table] = max(self._auto_ids[table], int(processed["id"]) + 1)

        processed.setdefault("__order", self._insert_order)
        self._insert_order += 1

        if table in {"episode", "episode_summary", "claim", "claim_grade"}:
            processed.setdefault("created_at", self._tick())

        if table == "claim_grade":
            processed.setdefault("rubric_version", "v1")
            processed.setdefault("graded_by", "auto-grader")

        if table == "job_queue":
            processed.setdefault("status", "queued")
            payload_value = processed.get("payload")
            if isinstance(payload_value, str):
                try:
                    processed["payload"] = json.loads(payload_value)
                except json.JSONDecodeError:
                    processed["payload"] = {}
            elif isinstance(payload_value, dict):
                processed["payload"] = dict(payload_value)
            else:
                processed.setdefault("payload", {})

            processed["priority"] = int(processed.get("priority", 0) or 0)
            processed["attempts"] = int(processed.get("attempts", 0) or 0)
            processed["max_attempts"] = int(processed.get("max_attempts", 3) or 3)

<<<<<<< HEAD
        if table == "job":
            processed.setdefault("status", "queued")
            processed.setdefault("payload", {})
            processed.setdefault("result", None)
            processed.setdefault("error", None)
            processed.setdefault("created_at", self._tick())
            processed.setdefault("updated_at", processed.get("created_at"))
            processed.setdefault("priority", 0)
            processed.setdefault("fingerprint", None)
=======
            run_at_value = processed.get("run_at")
            if isinstance(run_at_value, dt.datetime):
                processed["run_at"] = run_at_value.timestamp()
            elif isinstance(run_at_value, (int, float)):
                processed["run_at"] = float(run_at_value)
            else:
                processed["run_at"] = self._tick()
>>>>>>> 4fdbf70e

            processed.setdefault("last_error", None)
            processed.setdefault("result", None)
            processed.setdefault("created_at", self._tick())
            processed.setdefault("updated_at", processed.get("created_at"))
            processed.setdefault("started_at", None)
            processed.setdefault("finished_at", None)

        if table == "transcript_chunk":
            processed.setdefault("key_points", None)

        self.tables[table].append(processed)
        return processed

    def _tick(self) -> int:
        self._clock += 1
        return self._clock

    def _find_one(self, table: str, pk: int) -> Dict[str, Any] | None:
        for row in self.tables[table]:
            if row.get("id") == pk:
                return row
        return None

    def _latest_grade(self, claim_id: int) -> Dict[str, Any] | None:
        grades = [g for g in self.tables["claim_grade"] if g["claim_id"] == claim_id]
        grades.sort(key=lambda g: g.get("created_at", 0))
        return grades[-1] if grades else None

    def _select_episode_claims(self, episode_id: int) -> List[Tuple[Any, ...]]:
        claims = [c for c in self.tables["claim"] if c["episode_id"] == episode_id]
        claims.sort(key=lambda c: c["id"])
        rows: List[Tuple[Any, ...]] = []
        for claim in claims:
            latest = self._latest_grade(claim["id"])
            rows.append(
                (
                    claim["id"],
                    claim.get("raw_text"),
                    claim.get("normalized_text"),
                    claim.get("topic"),
                    claim.get("domain"),
                    claim.get("risk_level"),
                    claim.get("start_ms"),
                    claim.get("end_ms"),
                    latest.get("grade") if latest else None,
                    latest.get("rationale") if latest else None,
                )
            )
        return rows

    def _select_topic_claims(self, topic: str) -> List[Tuple[Any, ...]]:
        claims = [c for c in self.tables["claim"] if c.get("topic") == topic]
        entries: List[Tuple[int, Dict[str, Any], Dict[str, Any], Dict[str, Any]]] = []
        for claim in claims:
            episode = self._find_one("episode", claim["episode_id"])
            if not episode:
                continue
            latest = self._latest_grade(claim["id"])
            entries.append((claim["id"], claim, episode, latest))

        def sort_key(item: Tuple[int, Dict[str, Any], Dict[str, Any], Dict[str, Any]]):
            _, claim, episode, _ = item
            published_at = episode.get("published_at")
            # Nulls last when sorting desc -> treat None as smaller priority.
            return (
                0 if published_at is not None else 1,
                -(published_at or 0),
                -episode.get("id", 0),
            )

        entries.sort(key=sort_key)

        rows: List[Tuple[Any, ...]] = []
        for claim_id, claim, episode, latest in entries:
            rows.append(
                (
                    claim_id,
                    episode["id"],
                    episode.get("title"),
                    claim.get("raw_text"),
                    claim.get("normalized_text"),
                    claim.get("domain"),
                    claim.get("risk_level"),
                    claim.get("start_ms"),
                    claim.get("end_ms"),
                    latest.get("grade") if latest else None,
                    latest.get("rationale") if latest else None,
                )
            )
        return rows

    def _select_claim_detail(self, claim_id: int) -> List[Tuple[Any, ...]]:
        claim = self._find_one("claim", claim_id)
        if not claim:
            return []
        episode = self._find_one("episode", claim["episode_id"])
        latest = self._latest_grade(claim_id)
        return [
            (
                claim_id,
                episode.get("title") if episode else None,
                claim.get("topic"),
                claim.get("domain"),
                claim.get("risk_level"),
                claim.get("raw_text"),
                claim.get("normalized_text"),
                latest.get("grade") if latest else None,
                latest.get("rationale") if latest else None,
                latest.get("rubric_version") if latest else None,
                latest.get("created_at") if latest else None,
            )
        ]

    def _select_claim_evidence(self, claim_id: int) -> List[Tuple[Any, ...]]:
        rows: List[Tuple[Any, ...]] = []
        for link in self.tables["claim_evidence"]:
            if link["claim_id"] != claim_id:
                continue
            evidence = self._find_one("evidence_source", link["evidence_id"])
            if not evidence:
                continue
            rows.append(
                (
                    evidence.get("id"),
                    evidence.get("title"),
                    evidence.get("year"),
                    evidence.get("type"),
                    evidence.get("journal"),
                    evidence.get("doi"),
                    evidence.get("pubmed_id"),
                    evidence.get("url"),
                    link.get("stance"),
                )
            )

        rows.sort(key=lambda r: (r[2] is None, -(r[2] or 0)))
        return rows


__all__ = ["FakeDatabase", "FakeConnection", "parse_insert", "NOW_SENTINEL"]
<|MERGE_RESOLUTION|>--- conflicted
+++ resolved
@@ -529,7 +529,7 @@
             row["journal"] = params[5]
             return []
 
-<<<<<<< HEAD
+
         if normalized.startswith(
 
             "select id, job_type, status, payload, result, error, created_at, updated_at, priority from job where id = %s"
@@ -656,10 +656,7 @@
         if normalized.startswith(
             "select id, job_type, payload, status, priority, run_at, attempts, max_attempts, last_error from job_queue"
         ):
-=======
-        if "from job_queue" in normalized and normalized.startswith("select id, job_type"):
-            normalized_query = normalized.replace("payload::jsonb", "payload").replace("%s::jsonb", "%s")
->>>>>>> 4fdbf70e
+
             rows = list(self.tables["job_queue"])
             param_index = 0
 
@@ -913,7 +910,7 @@
             processed["attempts"] = int(processed.get("attempts", 0) or 0)
             processed["max_attempts"] = int(processed.get("max_attempts", 3) or 3)
 
-<<<<<<< HEAD
+
         if table == "job":
             processed.setdefault("status", "queued")
             processed.setdefault("payload", {})
@@ -923,15 +920,7 @@
             processed.setdefault("updated_at", processed.get("created_at"))
             processed.setdefault("priority", 0)
             processed.setdefault("fingerprint", None)
-=======
-            run_at_value = processed.get("run_at")
-            if isinstance(run_at_value, dt.datetime):
-                processed["run_at"] = run_at_value.timestamp()
-            elif isinstance(run_at_value, (int, float)):
-                processed["run_at"] = float(run_at_value)
-            else:
-                processed["run_at"] = self._tick()
->>>>>>> 4fdbf70e
+
 
             processed.setdefault("last_error", None)
             processed.setdefault("result", None)
