--- conflicted
+++ resolved
@@ -209,13 +209,9 @@
         normalized = _normalize_sql(stripped)
 
         if normalized.startswith("insert into"):
-<<<<<<< HEAD
+
             self._handle_insert(stripped, params)
-=======
-            inserted_rows = self._handle_insert(stripped, params)
-            if "returning id" in normalized:
-                return [(row.get("id"),) for row in inserted_rows]
->>>>>>> b0d63a98
+
             return []
 
         if normalized == "select id, episode_id from claim order by id":
@@ -371,19 +367,15 @@
 
     # helpers -----------------------------------------------------------------
 
-<<<<<<< HEAD
     def _handle_insert(self, sql: str, params: Sequence[Any]) -> None:
         if params:
             sql = self._apply_params(sql, params)
-=======
-
-    def _handle_insert(self, sql: str, params: Sequence[Any]) -> List[Dict[str, Any]]:
->>>>>>> b0d63a98
+
         table, rows = parse_insert(sql)
         inserted: List[Dict[str, Any]] = []
         param_index = 0
         for row in rows:
-<<<<<<< HEAD
+
             self._insert_row(table, row)
 
     def _apply_params(self, sql: str, params: Sequence[Any]) -> str:
@@ -408,21 +400,7 @@
         return str(value)
 
     def _insert_row(self, table: str, row: Dict[str, Any]) -> None:
-=======
-            resolved: Dict[str, Any] = {}
-            for key, value in row.items():
-                if isinstance(value, str) and value == "%s":
-                    if param_index >= len(params):
-                        raise ValueError("Not enough parameters supplied for insert")
-                    resolved[key] = params[param_index]
-                    param_index += 1
-                else:
-                    resolved[key] = value
-            inserted.append(self._insert_row(table, resolved))
-        return inserted
-
-    def _insert_row(self, table: str, row: Dict[str, Any]) -> Dict[str, Any]:
->>>>>>> b0d63a98
+
         processed: Dict[str, Any] = {}
         for key, value in row.items():
             if value is NOW_SENTINEL:
