from __future__ import annotations

"""Helpers to simulate a minimal Postgres-like database for tests.

The production application uses psycopg to talk to Postgres.  Tests in this
repository run without an actual database server, so we provide a very small
in-memory substitute that understands the handful of SQL statements used in
the API handlers and seed data.
"""

import re
from dataclasses import dataclass
from typing import Any, Dict, List, Sequence, Tuple


NOW_SENTINEL = object()


def _normalize_sql(sql: str) -> str:
    return " ".join(sql.strip().lower().split())


def _split_value_tuples(values_part: str) -> List[str]:
    tuples: List[str] = []
    depth = 0
    start = None
    in_string = False
    escaped = False

    for idx, ch in enumerate(values_part):
        if ch == "'" and not escaped:
            in_string = not in_string
        if ch == "\\" and not escaped:
            escaped = True
        else:
            escaped = False

        if in_string:
            continue

        if ch == "(":
            if depth == 0:
                start = idx
            depth += 1
        elif ch == ")":
            depth -= 1
            if depth == 0 and start is not None:
                tuples.append(values_part[start : idx + 1])
        elif ch == ";" and depth == 0:
            break

    return tuples


def _parse_value(token: str) -> Any:
    token = token.strip()
    if not token:
        return None
    lowered = token.lower()
    if lowered == "null":
        return None
    if lowered == "now()":
        return NOW_SENTINEL
    if token.startswith("'") and token.endswith("'"):
        return token[1:-1].replace("''", "'")
    try:
        return int(token)
    except ValueError:
        return token


def _parse_tuple(tuple_str: str) -> List[Any]:
    assert tuple_str.startswith("(") and tuple_str.endswith(")")
    values: List[str] = []
    current: List[str] = []
    in_string = False
    escaped = False

    for ch in tuple_str[1:-1]:
        if ch == "'" and not escaped:
            in_string = not in_string
            current.append(ch)
        elif ch == "," and not in_string:
            values.append("".join(current).strip())
            current = []
        else:
            current.append(ch)

        if ch == "\\" and not escaped:
            escaped = True
        else:
            escaped = False

    if current:
        values.append("".join(current).strip())

    return [_parse_value(token) for token in values]


def parse_insert(sql: str) -> Tuple[str, List[Dict[str, Any]]]:
    statement = sql.strip().rstrip(";")
    upper = statement.upper()
    if not upper.startswith("INSERT INTO"):
        raise ValueError(f"Unsupported SQL: {sql}")

    before_values, values_part = statement.split("VALUES", 1)
    table_section = before_values[len("INSERT INTO") :].strip()
    table_name, column_part = table_section.split("(", 1)
    table = table_name.strip()
    columns = [col.strip() for col in column_part.rstrip(") ").split(",")]

    rows: List[Dict[str, Any]] = []
    for tuple_str in _split_value_tuples(values_part):
        parsed_values = _parse_tuple(tuple_str)
        row = {col: val for col, val in zip(columns, parsed_values)}
        rows.append(row)

    return table, rows


@dataclass
class FakeCursor:
    db: "FakeDatabase"
    _rows: List[Tuple[Any, ...]] | None = None
    _index: int = 0

    def execute(self, sql: str, params: Sequence[Any] | None = None) -> None:
        self._rows = self.db.execute(sql, params or ())
        self._index = 0

    def fetchone(self) -> Tuple[Any, ...] | None:
        if not self._rows:
            return None
        if self._index >= len(self._rows):
            return None
        row = self._rows[self._index]
        self._index += 1
        return row

    def fetchall(self) -> List[Tuple[Any, ...]]:
        if not self._rows:
            return []
        if self._index == 0:
            self._index = len(self._rows)
            return list(self._rows)
        remaining = self._rows[self._index :]
        self._index = len(self._rows)
        return list(remaining)

<<<<<<< HEAD
    def __enter__(self) -> "FakeCursor":
        return self

    def __exit__(self, exc_type, exc, tb) -> bool:
=======
    def __enter__(self) -> "FakeCursor":  # pragma: no cover - convenience
        return self

    def __exit__(self, exc_type, exc, tb) -> bool:  # pragma: no cover - convenience
>>>>>>> 71f39bd4
        return False


class FakeConnection:
    def __init__(self, db: "FakeDatabase") -> None:
        self._db = db

    def cursor(self) -> FakeCursor:
        return FakeCursor(self._db)

    def close(self) -> None:  # pragma: no cover - compatibility shim
        return None

    def __enter__(self) -> "FakeConnection":
        return self

    def __exit__(self, exc_type, exc, tb) -> bool:
        return False


class FakeDatabase:
    def __init__(self) -> None:
        self.tables: Dict[str, List[Dict[str, Any]]] = {
            "podcast": [],
            "episode": [],
            "episode_summary": [],
            "claim": [],
            "evidence_source": [],
            "claim_evidence": [],
            "claim_grade": [],
            "transcript": [],
            "transcript_chunk": [],
            "job_queue": [],
        }
        self._auto_ids: Dict[str, int] = {
            "podcast": 1,
            "episode": 1,
            "episode_summary": 1,
            "claim": 1,
            "evidence_source": 1,
            "claim_grade": 1,
            "transcript": 1,
            "transcript_chunk": 1,
            "job_queue": 1,
        }
        self._insert_order = 0
        self._clock = 0

    def cursor(self) -> FakeCursor:
        return FakeCursor(self)

    def execute(self, sql: str, params: Sequence[Any]) -> List[Tuple[Any, ...]]:
        stripped = sql.strip()
        normalized = _normalize_sql(stripped)

        if normalized.startswith("insert into"):
            inserted_rows = self._handle_insert(stripped, params)
            if "returning id" in normalized:
                return [(row.get("id"),) for row in inserted_rows]
            return []

        if "from episode where id = %s" in normalized:
            episode_id = params[0]
            episode = self._find_one("episode", episode_id)
            return [(episode["id"], episode["title"]) ] if episode else []

        if "from episode_summary" in normalized and "limit 1" in normalized:
            episode_id = params[0]
            summaries = [r for r in self.tables["episode_summary"] if r["episode_id"] == episode_id]
            summaries.sort(key=lambda r: r.get("created_at", 0), reverse=True)
            if summaries:
                top = summaries[0]
                return [(top.get("tl_dr"), top.get("narrative"))]
            return []

        if normalized.startswith("with latest_grade as") and "where c.episode_id = %s" in normalized:
            return self._select_episode_claims(params[0])

        if normalized.startswith("select id, normalized_text, raw_text from claim"):
            return self._select_claim_rows(normalized, params)

        if normalized.startswith("with latest_grade as") and "where c.topic = %s" in normalized:
            return self._select_topic_claims(params[0])

        if normalized.startswith("with latest_grade as") and "where c.id = %s" in normalized:
            return self._select_claim_detail(params[0])

        if normalized.startswith("select es.id, es.title") and "from claim_evidence" in normalized:
            return self._select_claim_evidence(params[0])

<<<<<<< HEAD
        if normalized.startswith("select id, episode_id, text, word_count from transcript") and "where episode_id = %s" in normalized:
            return self._select_transcript(params[0])

        if normalized.startswith("select id, normalized_text from claim where episode_id = %s"):
            episode_id = params[0]
            rows = [row for row in self.tables["claim"] if row.get("episode_id") == episode_id]
            rows.sort(key=lambda r: r.get("id", 0))
            return [(row.get("id"), row.get("normalized_text")) for row in rows]

        if normalized.startswith("select count(*) from transcript_chunk where transcript_id = %s"):
            transcript_id = params[0]
            count = sum(1 for row in self.tables["transcript_chunk"] if row["transcript_id"] == transcript_id)
            return [(count,)]

        if normalized.startswith("delete from transcript_chunk where transcript_id = %s"):
            transcript_id = params[0]
            self.tables["transcript_chunk"] = [row for row in self.tables["transcript_chunk"] if row["transcript_id"] != transcript_id]
            return []

        if normalized.startswith(
            "select id, transcript_id, chunk_index, token_start, token_end, token_count, text, key_points from transcript_chunk"
        ) and "where transcript_id = %s" in normalized:
            transcript_id = params[0]
            rows = [row for row in self.tables["transcript_chunk"] if row["transcript_id"] == transcript_id]
            rows.sort(key=lambda r: r.get("chunk_index", 0))
            return [
                (
                    row.get("id"),
                    row.get("transcript_id"),
                    row.get("chunk_index"),
                    row.get("token_start"),
                    row.get("token_end"),
                    row.get("token_count"),
                    row.get("text"),
                    row.get("key_points"),
                )
                for row in rows
            ]

        if normalized.startswith("update transcript_chunk set key_points = %s where id = %s"):
            key_points, chunk_id = params
            for row in self.tables["transcript_chunk"]:
                if row.get("id") == chunk_id:
                    row["key_points"] = key_points
                    break
            return []

        if normalized.startswith(
            "update claim set raw_text = %s, normalized_text = %s, topic = %s, domain = %s, risk_level = %s, start_ms = %s, end_ms = %s where id = %s"
        ):
            raw_text, normalized, topic, domain, risk_level, start_ms, end_ms, claim_id = params
            for row in self.tables["claim"]:
                if row.get("id") == claim_id:
                    row["raw_text"] = raw_text
                    row["normalized_text"] = normalized
                    row["topic"] = topic
                    row["domain"] = domain
                    row["risk_level"] = risk_level
                    row["start_ms"] = start_ms
                    row["end_ms"] = end_ms
                    break
            return []

        if normalized.startswith("delete from claim where id = %s"):
            claim_id = params[0]
            self.tables["claim"] = [row for row in self.tables["claim"] if row.get("id") != claim_id]
            return []

        if normalized.startswith(
            "select id, job_type, payload, status, priority, run_at, attempts, max_attempts, last_error from job_queue"
        ) and "where status = %s" in normalized:
            status = params[0]
            jobs = [row for row in self.tables["job_queue"] if row.get("status") == status]
            jobs.sort(key=lambda r: (-r.get("priority", 0), r.get("run_at", 0), r.get("id", 0)))
            if jobs:
                job = jobs[0]
                return [
                    (
                        job.get("id"),
                        job.get("job_type"),
                        job.get("payload"),
                        job.get("status"),
                        job.get("priority"),
                        job.get("run_at"),
                        job.get("attempts"),
                        job.get("max_attempts"),
                        job.get("last_error"),
                    )
                ]
            return []
=======

        if normalized.startswith(
            "select count(*) from claim_evidence where claim_id = %s and stance is not null"
        ):
            claim_id = params[0]
            count = sum(
                1
                for row in self.tables["claim_evidence"]
                if row.get("claim_id") == claim_id and row.get("stance") is not None
            )
            return [(count,)]
>>>>>>> 71f39bd4

        if normalized.startswith("select id from evidence_source where pubmed_id = %s"):
            pubmed_id = params[0]
            for row in self.tables["evidence_source"]:
                if row.get("pubmed_id") == pubmed_id:
                    return [(row.get("id"),)]
            return []

        if normalized.startswith("select id from evidence_source where doi = %s"):
            doi = params[0]
            for row in self.tables["evidence_source"]:
                if row.get("doi") == doi:
                    return [(row.get("id"),)]
            return []

        if normalized.startswith(
            "select stance, notes from claim_evidence where claim_id = %s and evidence_id = %s"
        ):
            claim_id, evidence_id = params
            for row in self.tables["claim_evidence"]:
                if row.get("claim_id") == claim_id and row.get("evidence_id") == evidence_id:
                    return [(row.get("stance"), row.get("notes"))]

            return []

        raise ValueError(f"Unsupported SQL for fake db: {sql}")

    # helpers -----------------------------------------------------------------


    def _handle_insert(self, sql: str, params: Sequence[Any]) -> List[Dict[str, Any]]:
        table, rows = parse_insert(sql)
        inserted: List[Dict[str, Any]] = []
        param_index = 0
        for row in rows:
            resolved: Dict[str, Any] = {}
            for key, value in row.items():
                if isinstance(value, str) and value == "%s":
                    if param_index >= len(params):
                        raise ValueError("Not enough parameters supplied for insert")
                    resolved[key] = params[param_index]
                    param_index += 1
                else:
                    resolved[key] = value
            inserted.append(self._insert_row(table, resolved))
        return inserted

    def _insert_row(self, table: str, row: Dict[str, Any]) -> Dict[str, Any]:
        processed: Dict[str, Any] = {}
        for key, value in row.items():
            if value is NOW_SENTINEL:
                processed[key] = self._tick()
            else:
                processed[key] = value

        if table in self._auto_ids:
            if "id" not in processed or processed["id"] is None:
                processed["id"] = self._auto_ids[table]
                self._auto_ids[table] += 1
            else:
                self._auto_ids[table] = max(self._auto_ids[table], int(processed["id"]) + 1)

        processed.setdefault("__order", self._insert_order)
        self._insert_order += 1

        if table in {"episode", "episode_summary", "claim", "claim_grade"}:
            processed.setdefault("created_at", self._tick())

        if table == "claim_grade":
            processed.setdefault("rubric_version", "v1")

        if table == "transcript_chunk":
            processed.setdefault("created_at", self._tick())

        if table == "job_queue":
            processed.setdefault("status", "queued")
            processed.setdefault("priority", 0)
            processed.setdefault("attempts", 0)
            processed.setdefault("max_attempts", 3)
            processed.setdefault("run_at", self._tick())
            processed.setdefault("created_at", self._tick())
            processed.setdefault("updated_at", self._tick())

        self.tables[table].append(processed)
        return processed

    def _tick(self) -> int:
        self._clock += 1
        return self._clock

    def _find_one(self, table: str, pk: int) -> Dict[str, Any] | None:
        for row in self.tables[table]:
            if row.get("id") == pk:
                return row
        return None

    def _latest_grade(self, claim_id: int) -> Dict[str, Any] | None:
        grades = [g for g in self.tables["claim_grade"] if g["claim_id"] == claim_id]
        grades.sort(key=lambda g: g.get("created_at", 0))
        return grades[-1] if grades else None

    def _select_episode_claims(self, episode_id: int) -> List[Tuple[Any, ...]]:
        claims = [c for c in self.tables["claim"] if c["episode_id"] == episode_id]
        claims.sort(
            key=lambda c: (
                0 if c.get("start_ms") is not None else 1,
                c.get("start_ms") or 0,
                c.get("id", 0),
            )
        )
        rows: List[Tuple[Any, ...]] = []
        for claim in claims:
            latest = self._latest_grade(claim["id"])
            rows.append(
                (
                    claim["id"],
                    claim.get("raw_text"),
                    claim.get("normalized_text"),
                    claim.get("topic"),
                    claim.get("domain"),
                    claim.get("risk_level"),
                    claim.get("start_ms"),
                    claim.get("end_ms"),
                    latest.get("grade") if latest else None,
                    latest.get("rationale") if latest else None,
                )
            )
        return rows

    def _select_topic_claims(self, topic: str) -> List[Tuple[Any, ...]]:
        claims = [c for c in self.tables["claim"] if c.get("topic") == topic]
        entries: List[Tuple[int, Dict[str, Any], Dict[str, Any], Dict[str, Any]]] = []
        for claim in claims:
            episode = self._find_one("episode", claim["episode_id"])
            if not episode:
                continue
            latest = self._latest_grade(claim["id"])
            entries.append((claim["id"], claim, episode, latest))

        def sort_key(item: Tuple[int, Dict[str, Any], Dict[str, Any], Dict[str, Any]]):
            _, claim, episode, _ = item
            published_at = episode.get("published_at")
            # Nulls last when sorting desc -> treat None as smaller priority.
            return (
                0 if published_at is not None else 1,
                -(published_at or 0),
                -episode.get("id", 0),
            )

        entries.sort(key=sort_key)

        rows: List[Tuple[Any, ...]] = []
        for claim_id, claim, episode, latest in entries:
            rows.append(
                (
                    claim_id,
                    episode["id"],
                    episode.get("title"),
                    claim.get("raw_text"),
                    claim.get("normalized_text"),
                    claim.get("domain"),
                    claim.get("risk_level"),
                    claim.get("start_ms"),
                    claim.get("end_ms"),
                    latest.get("grade") if latest else None,
                    latest.get("rationale") if latest else None,
                )
            )
        return rows

    def _select_claim_detail(self, claim_id: int) -> List[Tuple[Any, ...]]:
        claim = self._find_one("claim", claim_id)
        if not claim:
            return []
        episode = self._find_one("episode", claim["episode_id"])
        latest = self._latest_grade(claim_id)
        return [
            (
                claim_id,
                episode.get("title") if episode else None,
                claim.get("topic"),
                claim.get("domain"),
                claim.get("risk_level"),
                claim.get("raw_text"),
                claim.get("normalized_text"),
                latest.get("grade") if latest else None,
                latest.get("rationale") if latest else None,
                latest.get("rubric_version") if latest else None,
                latest.get("created_at") if latest else None,
            )
        ]

    def _select_claim_evidence(self, claim_id: int) -> List[Tuple[Any, ...]]:
        rows: List[Tuple[Any, ...]] = []
        for link in self.tables["claim_evidence"]:
            if link["claim_id"] != claim_id:
                continue
            evidence = self._find_one("evidence_source", link["evidence_id"])
            if not evidence:
                continue
            rows.append(
                (
                    evidence.get("id"),
                    evidence.get("title"),
                    evidence.get("year"),
                    evidence.get("type"),
                    evidence.get("journal"),
                    evidence.get("doi"),
                    evidence.get("pubmed_id"),
                    evidence.get("url"),
                    link.get("stance"),
                )
            )

        rows.sort(key=lambda r: (r[2] is None, -(r[2] or 0)))
        return rows


    def _select_claim_rows(
        self, normalized: str, params: Sequence[Any]
    ) -> List[Tuple[Any, ...]]:
        claims = list(self.tables["claim"])
        param_index = 0
        if " where " in normalized:
            _, tail = normalized.split(" where ", 1)
            where_clause = tail.split(" order by ", 1)[0]
            if "id = any(%s)" in where_clause:
                ids = set(params[param_index])
                param_index += 1
                claims = [c for c in claims if c.get("id") in ids]
            if "episode_id = any(%s)" in where_clause:
                episode_ids = set(params[param_index])
                param_index += 1
                claims = [c for c in claims if c.get("episode_id") in episode_ids]
        claims.sort(key=lambda c: c.get("id", 0))
        return [
            (c.get("id"), c.get("normalized_text"), c.get("raw_text"))
            for c in claims

        ]


__all__ = ["FakeDatabase", "FakeConnection", "parse_insert", "NOW_SENTINEL"]
<|MERGE_RESOLUTION|>--- conflicted
+++ resolved
@@ -147,17 +147,12 @@
         self._index = len(self._rows)
         return list(remaining)
 
-<<<<<<< HEAD
+
     def __enter__(self) -> "FakeCursor":
         return self
 
     def __exit__(self, exc_type, exc, tb) -> bool:
-=======
-    def __enter__(self) -> "FakeCursor":  # pragma: no cover - convenience
-        return self
-
-    def __exit__(self, exc_type, exc, tb) -> bool:  # pragma: no cover - convenience
->>>>>>> 71f39bd4
+
         return False
 
 
@@ -248,7 +243,7 @@
         if normalized.startswith("select es.id, es.title") and "from claim_evidence" in normalized:
             return self._select_claim_evidence(params[0])
 
-<<<<<<< HEAD
+
         if normalized.startswith("select id, episode_id, text, word_count from transcript") and "where episode_id = %s" in normalized:
             return self._select_transcript(params[0])
 
@@ -339,19 +334,7 @@
                     )
                 ]
             return []
-=======
-
-        if normalized.startswith(
-            "select count(*) from claim_evidence where claim_id = %s and stance is not null"
-        ):
-            claim_id = params[0]
-            count = sum(
-                1
-                for row in self.tables["claim_evidence"]
-                if row.get("claim_id") == claim_id and row.get("stance") is not None
-            )
-            return [(count,)]
->>>>>>> 71f39bd4
+
 
         if normalized.startswith("select id from evidence_source where pubmed_id = %s"):
             pubmed_id = params[0]
