from __future__ import annotations

"""Helpers to simulate a minimal Postgres-like database for tests.

The production application uses psycopg to talk to Postgres.  Tests in this
repository run without an actual database server, so we provide a very small
in-memory substitute that understands the handful of SQL statements used in
the API handlers and seed data.
"""

import datetime as dt
from dataclasses import dataclass
import re
from typing import Any, Dict, List, Sequence, Tuple


NOW_SENTINEL = object()


def _as_datetime(value: Any) -> dt.datetime:
    if isinstance(value, dt.datetime):
        if value.tzinfo is None:
            return value.replace(tzinfo=dt.timezone.utc)
        return value
    if isinstance(value, (int, float)):
        return dt.datetime.fromtimestamp(float(value), tz=dt.timezone.utc)
    return dt.datetime.now(tz=dt.timezone.utc)


def _normalize_sql(sql: str) -> str:
    return " ".join(sql.strip().lower().split())


def _ilike_match(value: str, pattern: str) -> bool:
    if value is None or pattern is None:
        return False

    regex_parts: List[str] = []
    for ch in pattern:
        if ch == "%":
            regex_parts.append(".*")
        elif ch == "_":
            regex_parts.append(".")
        else:
            regex_parts.append(re.escape(ch))

    regex = "".join(regex_parts)
    return re.fullmatch(regex, value, re.IGNORECASE) is not None


def _split_value_tuples(values_part: str) -> List[str]:
    tuples: List[str] = []
    depth = 0
    start = None
    in_string = False
    escaped = False

    for idx, ch in enumerate(values_part):
        if ch == "'" and not escaped:
            in_string = not in_string
        if ch == "\\" and not escaped:
            escaped = True
        else:
            escaped = False

        if in_string:
            continue

        if ch == "(":
            if depth == 0:
                start = idx
            depth += 1
        elif ch == ")":
            depth -= 1
            if depth == 0 and start is not None:
                tuples.append(values_part[start : idx + 1])
        elif ch == ";" and depth == 0:
            break

    return tuples


def _parse_value(token: str) -> Any:
    token = token.strip()
    if not token:
        return None
    lowered = token.lower()
    if lowered == "null":
        return None
    if lowered == "now()":
        return NOW_SENTINEL
    if token.startswith("'") and token.endswith("'"):
        return token[1:-1].replace("''", "'")
    try:
        return int(token)
    except ValueError:
        return token


def _parse_tuple(tuple_str: str) -> List[Any]:
    assert tuple_str.startswith("(") and tuple_str.endswith(")")
    values: List[str] = []
    current: List[str] = []
    in_string = False
    escaped = False

    for ch in tuple_str[1:-1]:
        if ch == "'" and not escaped:
            in_string = not in_string
            current.append(ch)
        elif ch == "," and not in_string:
            values.append("".join(current).strip())
            current = []
        else:
            current.append(ch)

        if ch == "\\" and not escaped:
            escaped = True
        else:
            escaped = False

    if current:
        values.append("".join(current).strip())

    return [_parse_value(token) for token in values]


def parse_insert(sql: str) -> Tuple[str, List[Dict[str, Any]]]:
    statement = sql.strip().rstrip(";")
    upper = statement.upper()
    if not upper.startswith("INSERT INTO"):
        raise ValueError(f"Unsupported SQL: {sql}")

    before_values, values_part = statement.split("VALUES", 1)
    table_section = before_values[len("INSERT INTO") :].strip()
    table_name, column_part = table_section.split("(", 1)
    table = table_name.strip()
    columns = [col.strip() for col in column_part.rstrip(") ").split(",")]

    rows: List[Dict[str, Any]] = []
    for tuple_str in _split_value_tuples(values_part):
        parsed_values = _parse_tuple(tuple_str)
        row = {col: val for col, val in zip(columns, parsed_values)}
        rows.append(row)

    return table, rows


@dataclass
class FakeCursor:
    db: "FakeDatabase"
    _rows: List[Tuple[Any, ...]] | None = None
    _index: int = 0

    def execute(self, sql: str, params: Sequence[Any] | None = None) -> None:
        self._rows = self.db.execute(sql, params or ())
        self._index = 0

    def fetchone(self) -> Tuple[Any, ...] | None:
        if not self._rows:
            return None
        if self._index >= len(self._rows):
            return None
        row = self._rows[self._index]
        self._index += 1
        return row

    def fetchall(self) -> List[Tuple[Any, ...]]:
        if not self._rows:
            return []
        if self._index == 0:
            self._index = len(self._rows)
            return list(self._rows)
        remaining = self._rows[self._index :]
        self._index = len(self._rows)
        return list(remaining)

    def __enter__(self) -> "FakeCursor":
        return self

    def __exit__(self, exc_type, exc, tb) -> bool:
        return False


class FakeConnection:
    def __init__(self, db: "FakeDatabase") -> None:
        self._db = db

    def cursor(self) -> FakeCursor:
        return FakeCursor(self._db)

    def close(self) -> None:  # pragma: no cover - compatibility shim
        return None

    def __enter__(self) -> "FakeConnection":
        return self

    def __exit__(self, exc_type, exc, tb) -> bool:
        return False


class FakeDatabase:
    def __init__(self) -> None:
        self.tables: Dict[str, List[Dict[str, Any]]] = {
            "podcast": [],
            "episode": [],
            "episode_summary": [],
            "claim": [],
            "evidence_source": [],
            "claim_evidence": [],
            "claim_grade": [],
            "transcript": [],
            "transcript_chunk": [],
            "job_queue": [],
            "job": [],
            "job_queue": [],
        }
        self._auto_ids: Dict[str, int] = {
            "podcast": 1,
            "episode": 1,
            "episode_summary": 1,
            "claim": 1,
            "evidence_source": 1,
            "claim_grade": 1,
            "transcript": 1,
            "transcript_chunk": 1,
            "job_queue": 1,
            "job": 1,
            "job_queue": 1,
        }
        self._insert_order = 0
        self._clock = 0

    def cursor(self) -> FakeCursor:
        return FakeCursor(self)

    def execute(self, sql: str, params: Sequence[Any]) -> List[Tuple[Any, ...]]:
        stripped = sql.strip()
        normalized = _normalize_sql(stripped)

        if normalized.startswith("insert into"):
            returning_columns: List[str] | None = None
            match = re.search(r"\breturning\b", stripped, re.IGNORECASE)
            statement = stripped
            if match:
                returning_part = stripped[match.end() :].strip().rstrip(";")
                statement = stripped[: match.start()].strip()
                returning_columns = [col.strip() for col in returning_part.split(",") if col.strip()]
            inserted = self._handle_insert(statement, params)
            if returning_columns:
                rows: List[Tuple[Any, ...]] = []
                for row in inserted:
                    rows.append(tuple(row.get(column) for column in returning_columns))
                return rows
            return []

        if "from episode where id = %s" in normalized:
            episode_id = params[0]
            episode = self._find_one("episode", episode_id)
            return [(episode["id"], episode["title"]) ] if episode else []

        if "from episode_summary" in normalized and "limit 1" in normalized:
            episode_id = params[0]
            summaries = [r for r in self.tables["episode_summary"] if r["episode_id"] == episode_id]
            summaries.sort(key=lambda r: r.get("created_at", 0), reverse=True)
            if summaries:
                top = summaries[0]
                return [(top.get("tl_dr"), top.get("narrative"))]
            return []

        if normalized.startswith("delete from episode_summary where episode_id = %s and created_by in (%s, %s)"):
            episode_id, creator_a, creator_b = params
            allowed = {creator_a, creator_b}
            self.tables["episode_summary"] = [
                row
                for row in self.tables["episode_summary"]
                if not (
                    row.get("episode_id") == episode_id
                    and row.get("created_by") in allowed
                )
            ]
            return []

        if normalized.startswith("with latest_grade as") and "where c.episode_id = %s" in normalized:
            return self._select_episode_claims(params[0])

        if normalized.startswith("with latest_grade as") and "where c.topic = %s" in normalized:
            return self._select_topic_claims(params[0])

        if normalized.startswith("with latest_grade as") and "where c.id = %s" in normalized:
            return self._select_claim_detail(params[0])

        if normalized == "select id, episode_id from claim order by id":
            rows = sorted(self.tables["claim"], key=lambda r: r.get("id", 0))
            return [
                (row.get("id"), row.get("episode_id"))
                for row in rows
            ]

        if normalized.startswith(
            "select id, normalized_text from claim where episode_id = %s order by id"
        ):
            episode_id = params[0]
            rows = [
                (row.get("id"), row.get("normalized_text"))
                for row in sorted(
                    self.tables["claim"],
                    key=lambda r: r.get("id", 0),
                )
                if row.get("episode_id") == episode_id
            ]
            return rows

        if normalized.startswith("select es.id, es.title") and "from claim_evidence" in normalized:
            return self._select_claim_evidence(params[0])

        if normalized.startswith("delete from claim where id = %s"):
            claim_id = params[0]
            self.tables["claim"] = [
                row for row in self.tables["claim"] if row.get("id") != claim_id
            ]
            return []

        if normalized.startswith("update claim set raw_text = %s"):
            (
                raw_text,
                normalized_text,
                topic,
                domain,
                risk_level,
                start_ms,
                end_ms,
                claim_id,
            ) = params
            row = self._find_one("claim", claim_id)
            if not row:
                return []
            row.update(
                {
                    "raw_text": raw_text,
                    "normalized_text": normalized_text,
                    "topic": topic,
                    "domain": domain,
                    "risk_level": risk_level,
                    "start_ms": start_ms,
                    "end_ms": end_ms,
                }
            )
            row["updated_at"] = self._tick()
            return []

        if normalized.startswith("select id, title from episode where title ilike %s"):
            pattern = params[0]
            matches = [
                episode
                for episode in self.tables["episode"]
                if _ilike_match(episode.get("title", ""), pattern)
            ]

            matches.sort(
                key=lambda episode: (
                    0 if episode.get("published_at") is not None else 1,
                    -(episode.get("published_at") or 0),
                    -episode.get("id", 0),
                )
            )

            limited = matches[:20]
            return [(episode.get("id"), episode.get("title")) for episode in limited]

        if normalized.startswith("select id, raw_text, topic from claim where raw_text ilike %s"):
            pattern = params[0]
            matches = [
                claim
                for claim in self.tables["claim"]
                if _ilike_match(claim.get("raw_text", ""), pattern)
            ]

            matches.sort(key=lambda claim: -claim.get("id", 0))
            limited = matches[:20]
            return [
                (
                    claim.get("id"),
                    claim.get("raw_text"),
                    claim.get("topic"),
                )
                for claim in limited
            ]

        if normalized.startswith(
            "select id, episode_id, text, word_count from transcript where episode_id = %s"
        ):
            episode_id = params[0]
            transcripts = [
                row
                for row in self.tables["transcript"]
                if row.get("episode_id") == episode_id and row.get("text") not in (None, "")
            ]
            transcripts.sort(
                key=lambda row: (
                    row.get("word_count") is None,
                    -(row.get("word_count") or 0),
                    -row.get("id", 0),
                )
            )
            if transcripts:
                top = transcripts[0]
                return [
                    (
                        top.get("id"),
                        top.get("episode_id"),
                        top.get("text"),
                        top.get("word_count"),
                    )
                ]
            return []

        if normalized.startswith(
            "select count(*) from transcript_chunk where transcript_id = %s"
        ):
            transcript_id = params[0]
            count = sum(
                1
                for row in self.tables["transcript_chunk"]
                if row.get("transcript_id") == transcript_id
            )
            return [(count,)]

        if normalized.startswith("delete from transcript_chunk where transcript_id = %s"):
            transcript_id = params[0]
            self.tables["transcript_chunk"] = [
                row
                for row in self.tables["transcript_chunk"]
                if row.get("transcript_id") != transcript_id
            ]
            return []

        if normalized.startswith("update transcript_chunk set key_points = %s where id = %s"):
            key_points, chunk_id = params
            row = self._find_one("transcript_chunk", chunk_id)
            if not row:
                return []
            row["key_points"] = key_points
            return []

        if normalized.startswith(
            "select id, transcript_id, chunk_index, token_start, token_end, token_count, text, key_points from transcript_chunk where transcript_id = %s"
        ):
            transcript_id = params[0]
            rows = [
                row
                for row in self.tables["transcript_chunk"]
                if row.get("transcript_id") == transcript_id
            ]
            rows.sort(key=lambda row: row.get("chunk_index", 0))
            return [
                (
                    row.get("id"),
                    row.get("transcript_id"),
                    row.get("chunk_index"),
                    row.get("token_start"),
                    row.get("token_end"),
                    row.get("token_count"),
                    row.get("text"),
                    row.get("key_points"),
                )
                for row in rows
            ]

        if normalized.startswith("select id from evidence_source where pubmed_id = %s"):
            pubmed_id = params[0]
            for row in self.tables["evidence_source"]:
                if row.get("pubmed_id") == pubmed_id:
                    return [(row.get("id"),)]
            return []

        if normalized.startswith("select id from evidence_source where doi = %s"):
            doi = params[0]
            for row in self.tables["evidence_source"]:
                if row.get("doi") == doi:
                    return [(row.get("id"),)]
            return []

        if normalized.startswith(
            "select stance, notes from claim_evidence where claim_id = %s and evidence_id = %s"
        ):
            claim_id, evidence_id = params
            for row in self.tables["claim_evidence"]:
                if row.get("claim_id") == claim_id and row.get("evidence_id") == evidence_id:
                    return [(row.get("stance"), row.get("notes"))]
            return []

        if normalized.startswith(
            "select count(*) from claim_evidence where claim_id = %s and stance is not null"
        ):
            claim_id = params[0]
            count = sum(
                1
                for row in self.tables["claim_evidence"]
                if row.get("claim_id") == claim_id and row.get("stance") is not None
            )
            return [(count,)]

        if normalized.startswith(
            "update claim_evidence set stance = %s, notes = %s where claim_id = %s and evidence_id = %s"
        ):
            stance, notes, claim_id, evidence_id = params
            for row in self.tables["claim_evidence"]:
                if row.get("claim_id") == claim_id and row.get("evidence_id") == evidence_id:
                    row["stance"] = stance
                    row["notes"] = notes
                    break
            return []

        if normalized.startswith("update evidence_source set"):
            evidence_id = params[-1]
            row = self._find_one("evidence_source", evidence_id)
            if not row:
                return []
            row["title"] = params[0]
            row["year"] = params[1]
            if "pubmed_id = coalesce" in normalized:
                pubmed_id = params[2]
                if pubmed_id not in (None, ""):
                    row["pubmed_id"] = pubmed_id
            else:
                doi = params[2]
                if doi not in (None, ""):
                    row["doi"] = doi
            row["url"] = params[3]
            row["type"] = params[4]
            row["journal"] = params[5]
            return []

        if normalized.startswith(
            "select id, job_type, payload, status, priority, run_at, attempts, max_attempts, last_error from job_queue"
        ):
            status = params[0] if params else None
            type_filters = list(params[1:])
            candidates: List[Tuple[Dict[str, Any], dt.datetime]] = []
            now = dt.datetime.now(tz=dt.timezone.utc)
            for row in self.tables["job_queue"]:
                if status is not None and row.get("status") != status:
                    continue
                run_at = _as_datetime(row.get("run_at"))
                if run_at > now:
                    continue
                if type_filters and row.get("job_type") not in type_filters:
                    continue
                candidates.append((row, run_at))
            if not candidates:
                return []
            candidates.sort(
                key=lambda item: (
                    -int(item[0].get("priority", 0) or 0),
                    item[1],
                    int(item[0].get("id", 0) or 0),
                )
            )
            row, _ = candidates[0]
            return [
                (
                    row.get("id"),
                    row.get("job_type"),
                    row.get("payload"),
                    row.get("status"),
                    row.get("priority"),
                    row.get("run_at"),
                    row.get("attempts"),
                    row.get("max_attempts"),
                    row.get("last_error"),
                )
            ]

        if normalized.startswith(
            "select id, job_type, status, payload, result, error, created_at, updated_at from job where id = %s"
        ):
            job_id = params[0]
            row = self._find_one("job", job_id)
            if not row:
                return []
            return [
                (
                    row.get("id"),
                    row.get("job_type"),
                    row.get("status"),
                    row.get("payload"),
                    row.get("result"),
                    row.get("error"),
                    row.get("created_at"),
                    row.get("updated_at"),
                )
            ]

        if normalized.startswith(
            "select id, job_type, status, payload, result, error, created_at, updated_at from job"
        ):
            rows = list(self.tables["job"])
            param_index = 0
            if "where status = %s" in normalized:
                status = params[param_index]
                param_index += 1
                rows = [row for row in rows if row.get("status") == status]
            rows.sort(key=lambda row: row.get("id", 0), reverse="order by id desc" in normalized)
            if "limit %s" in normalized:
                limit = int(params[param_index])
                rows = rows[:limit]
            return [
                (
                    row.get("id"),
                    row.get("job_type"),
                    row.get("status"),
                    row.get("payload"),
                    row.get("result"),
                    row.get("error"),
                    row.get("created_at"),
                    row.get("updated_at"),
                )
                for row in rows
            ]

        if normalized.startswith(
            "select id, job_type, payload, status, priority, run_at, attempts, max_attempts, last_error from job_queue"
        ):
            rows = list(self.tables["job_queue"])
            param_index = 0
            if "where status = %s and run_at <= now()" in normalized:
                status = params[param_index]
                param_index += 1
                rows = [row for row in rows if row.get("status") == status]
                rows.sort(
                    key=lambda row: (
                        -int(row.get("priority", 0) or 0),
                        row.get("run_at") or 0,
                        row.get("id", 0),
                    )
                )
                if not rows:
                    return []
                top = rows[0]
                return [
                    (
                        top.get("id"),
                        top.get("job_type"),
                        top.get("payload"),
                        top.get("status"),
                        top.get("priority"),
                        top.get("run_at"),
                        top.get("attempts"),
                        top.get("max_attempts"),
                        top.get("last_error"),
                    )
                ]

            if "where id = %s" in normalized:
                job_id = params[param_index]
                row = self._find_one("job_queue", job_id)
                if not row:
                    return []
                return [
                    (
                        row.get("id"),
                        row.get("job_type"),
                        row.get("payload"),
                        row.get("status"),
                        row.get("priority"),
                        row.get("run_at"),
                        row.get("attempts"),
                        row.get("max_attempts"),
                        row.get("last_error"),
                    )
                ]

            if "where status = %s" in normalized:
                status = params[param_index]
                param_index += 1
                rows = [row for row in rows if row.get("status") == status]

            if "order by priority desc, run_at, id" in normalized:
                rows.sort(
                    key=lambda row: (
                        -int(row.get("priority", 0) or 0),
                        row.get("run_at") or 0,
                        row.get("id", 0),
                    )
                )
            else:
                rows.sort(key=lambda row: row.get("id", 0), reverse=True)

            if "limit %s" in normalized:
                limit = int(params[param_index])
                rows = rows[:limit]

            return [
                (
                    row.get("id"),
                    row.get("job_type"),
                    row.get("payload"),
                    row.get("status"),
                    row.get("priority"),
                    row.get("run_at"),
                    row.get("attempts"),
                    row.get("max_attempts"),
                    row.get("last_error"),
                )
                for row in rows
            ]

        if normalized.startswith(
            "update job set status = %s, error = %s, updated_at = now() where id = %s returning id"
        ):
            status, error, job_id = params
            row = self._find_one("job", job_id)
            if not row:
                return []
            row["status"] = status
            row["error"] = error
            row["updated_at"] = self._tick()
            return [(row.get("id"),)]

        if normalized.startswith(
            "update job set status = %s, updated_at = now() where id = %s"
        ):
            status, job_id = params
            row = self._find_one("job", job_id)
            if not row:
                return []
            row["status"] = status
            row["updated_at"] = self._tick()
            return []

        if normalized.startswith(
            "update job_queue set status = %s, attempts = attempts + 1, started_at = now(), updated_at = now() where id = %s"
        ):
            status, job_id = params
            row = self._find_one("job_queue", job_id)
            if not row:
                return []
            row["status"] = status
<<<<<<< HEAD
            row["attempts"] = int(row.get("attempts", 0) or 0) + 1
=======
            row["attempts"] = row.get("attempts", 0) + 1
>>>>>>> 1cc9286a
            row["started_at"] = self._tick()
            row["updated_at"] = self._tick()
            return []

        if normalized.startswith(
            "update job_queue set status = %s, finished_at = now(), last_error = null, updated_at = now() where id = %s"
        ):
            status, job_id = params
            row = self._find_one("job_queue", job_id)
            if not row:
                return []
            row["status"] = status
            row["finished_at"] = self._tick()
            row["last_error"] = None
            row["updated_at"] = self._tick()
            return []

        if normalized.startswith(
            "update job_queue set status = %s, finished_at = now(), last_error = %s, updated_at = now() where id = %s"
        ):
            status, error, job_id = params
            row = self._find_one("job_queue", job_id)
            if not row:
                return []
            row["status"] = status
            row["finished_at"] = self._tick()
            row["last_error"] = error
            row["updated_at"] = self._tick()
            return []

        if normalized.startswith(
            "update job_queue set status = %s, run_at = %s, last_error = %s, started_at = null, finished_at = null, updated_at = now() where id = %s"
        ):
            status, run_at, error, job_id = params
            row = self._find_one("job_queue", job_id)
            if not row:
                return []
            row["status"] = status
            row["run_at"] = run_at
            row["last_error"] = error
            row["started_at"] = None
            row["finished_at"] = None
            row["updated_at"] = self._tick()
            return []

        raise ValueError(f"Unsupported SQL for fake db: {sql}")

    # helpers -----------------------------------------------------------------

    def _handle_insert(self, sql: str, params: Sequence[Any]) -> List[Dict[str, Any]]:
        table, rows = parse_insert(sql)
        param_iter = iter(params)
        inserted: List[Dict[str, Any]] = []
        for row in rows:
            materialized: Dict[str, Any] = {}
            for key, value in row.items():
                if value == "%s":
                    try:
                        materialized[key] = next(param_iter)
                    except StopIteration:
                        materialized[key] = value
                else:
                    materialized[key] = value
            inserted.append(self._insert_row(table, materialized))
        return inserted

    def _insert_row(self, table: str, row: Dict[str, Any]) -> Dict[str, Any]:
        processed: Dict[str, Any] = {}
        for key, value in row.items():
            if value is NOW_SENTINEL:
                processed[key] = self._tick()
            else:
                processed[key] = value

        if table in self._auto_ids:
            if "id" not in processed or processed["id"] is None:
                processed["id"] = self._auto_ids[table]
                self._auto_ids[table] += 1
            else:
                self._auto_ids[table] = max(self._auto_ids[table], int(processed["id"]) + 1)

        processed.setdefault("__order", self._insert_order)
        self._insert_order += 1

        if table in {"episode", "episode_summary", "claim", "claim_grade"}:
            processed.setdefault("created_at", self._tick())

        if table == "claim_grade":
            processed.setdefault("rubric_version", "v1")
            processed.setdefault("graded_by", "auto-grader")

        if table == "job_queue":
            processed.setdefault("status", "queued")
            processed["priority"] = int(processed.get("priority", 0) or 0)
            processed["attempts"] = int(processed.get("attempts", 0) or 0)
            processed["max_attempts"] = int(processed.get("max_attempts", 3) or 3)
            processed["run_at"] = _as_datetime(processed.get("run_at"))
            processed.setdefault("last_error", None)
            processed.setdefault("created_at", self._tick())
            processed.setdefault("updated_at", processed.get("created_at"))
            processed.setdefault("started_at", None)
            processed.setdefault("finished_at", None)

        if table == "job":
            processed.setdefault("status", "queued")
            processed.setdefault("payload", {})
            processed.setdefault("result", None)
            processed.setdefault("error", None)
            processed.setdefault("created_at", self._tick())
            processed.setdefault("updated_at", processed.get("created_at"))

        if table == "job_queue":
            processed.setdefault("status", "queued")
            processed.setdefault("payload", {})
            processed.setdefault("priority", 0)
            processed.setdefault("run_at", self._tick())
            processed.setdefault("attempts", 0)
            processed.setdefault("max_attempts", 3)
            processed.setdefault("last_error", None)
            processed.setdefault("created_at", self._tick())
            processed.setdefault("updated_at", processed.get("created_at"))

        if table == "transcript_chunk":
            processed.setdefault("key_points", None)

        self.tables[table].append(processed)
        return processed

    def _tick(self) -> int:
        self._clock += 1
        return self._clock

    def _find_one(self, table: str, pk: int) -> Dict[str, Any] | None:
        for row in self.tables[table]:
            if row.get("id") == pk:
                return row
        return None

    def _latest_grade(self, claim_id: int) -> Dict[str, Any] | None:
        grades = [g for g in self.tables["claim_grade"] if g["claim_id"] == claim_id]
        grades.sort(key=lambda g: g.get("created_at", 0))
        return grades[-1] if grades else None

    def _select_episode_claims(self, episode_id: int) -> List[Tuple[Any, ...]]:
        claims = [c for c in self.tables["claim"] if c["episode_id"] == episode_id]
        claims.sort(key=lambda c: c["id"])
        rows: List[Tuple[Any, ...]] = []
        for claim in claims:
            latest = self._latest_grade(claim["id"])
            rows.append(
                (
                    claim["id"],
                    claim.get("raw_text"),
                    claim.get("normalized_text"),
                    claim.get("topic"),
                    claim.get("domain"),
                    claim.get("risk_level"),
                    claim.get("start_ms"),
                    claim.get("end_ms"),
                    latest.get("grade") if latest else None,
                    latest.get("rationale") if latest else None,
                )
            )
        return rows

    def _select_topic_claims(self, topic: str) -> List[Tuple[Any, ...]]:
        claims = [c for c in self.tables["claim"] if c.get("topic") == topic]
        entries: List[Tuple[int, Dict[str, Any], Dict[str, Any], Dict[str, Any]]] = []
        for claim in claims:
            episode = self._find_one("episode", claim["episode_id"])
            if not episode:
                continue
            latest = self._latest_grade(claim["id"])
            entries.append((claim["id"], claim, episode, latest))

        def sort_key(item: Tuple[int, Dict[str, Any], Dict[str, Any], Dict[str, Any]]):
            _, claim, episode, _ = item
            published_at = episode.get("published_at")
            # Nulls last when sorting desc -> treat None as smaller priority.
            return (
                0 if published_at is not None else 1,
                -(published_at or 0),
                -episode.get("id", 0),
            )

        entries.sort(key=sort_key)

        rows: List[Tuple[Any, ...]] = []
        for claim_id, claim, episode, latest in entries:
            rows.append(
                (
                    claim_id,
                    episode["id"],
                    episode.get("title"),
                    claim.get("raw_text"),
                    claim.get("normalized_text"),
                    claim.get("domain"),
                    claim.get("risk_level"),
                    claim.get("start_ms"),
                    claim.get("end_ms"),
                    latest.get("grade") if latest else None,
                    latest.get("rationale") if latest else None,
                )
            )
        return rows

    def _select_claim_detail(self, claim_id: int) -> List[Tuple[Any, ...]]:
        claim = self._find_one("claim", claim_id)
        if not claim:
            return []
        episode = self._find_one("episode", claim["episode_id"])
        latest = self._latest_grade(claim_id)
        return [
            (
                claim_id,
                episode.get("title") if episode else None,
                claim.get("topic"),
                claim.get("domain"),
                claim.get("risk_level"),
                claim.get("raw_text"),
                claim.get("normalized_text"),
                latest.get("grade") if latest else None,
                latest.get("rationale") if latest else None,
                latest.get("rubric_version") if latest else None,
                latest.get("created_at") if latest else None,
            )
        ]

    def _select_claim_evidence(self, claim_id: int) -> List[Tuple[Any, ...]]:
        rows: List[Tuple[Any, ...]] = []
        for link in self.tables["claim_evidence"]:
            if link["claim_id"] != claim_id:
                continue
            evidence = self._find_one("evidence_source", link["evidence_id"])
            if not evidence:
                continue
            rows.append(
                (
                    evidence.get("id"),
                    evidence.get("title"),
                    evidence.get("year"),
                    evidence.get("type"),
                    evidence.get("journal"),
                    evidence.get("doi"),
                    evidence.get("pubmed_id"),
                    evidence.get("url"),
                    link.get("stance"),
                )
            )

        rows.sort(key=lambda r: (r[2] is None, -(r[2] or 0)))
        return rows


__all__ = ["FakeDatabase", "FakeConnection", "parse_insert", "NOW_SENTINEL"]
<|MERGE_RESOLUTION|>--- conflicted
+++ resolved
@@ -737,11 +737,8 @@
             if not row:
                 return []
             row["status"] = status
-<<<<<<< HEAD
             row["attempts"] = int(row.get("attempts", 0) or 0) + 1
-=======
-            row["attempts"] = row.get("attempts", 0) + 1
->>>>>>> 1cc9286a
+
             row["started_at"] = self._tick()
             row["updated_at"] = self._tick()
             return []
